# Flute

### An utterly awesome and easy-to-use, lightweight and highly-extensible fluent validation framework for PHP.

Flute's fluent interface is heavily inspired by [FluentValidation for .NET](https://github.com/JeremySkinner/FluentValidation).

Here is a simple example to get you started :

```php
require 'path/to/flute.php';

$validator = new Validator();
$validator->rule_for('first_name')->max_length(100);

$p = new Person('John');

if ($validator->validate($p)) {
	echo 'Valid!';
}
```

These validation rules are supported out of the box :

 - NotNull
 - NotEmpty 
 - Required
 - MaxLength 
 - ... (and many more. You can also **add rules yourself**)

### Creating custom validation rules

It's very easy to create custom rules, and you don't even have to alter the `Validator` class. Everything is done with magic naming conventions! For example, here is how the NotEmpty rule is built :

```php
// The naming is very important here. More on that later.
class NotEmptyRule extends Rule // We must extend the Rule abstract class
{
	//We override the condition function to run our own validation logic
	public function condition($value)
	{
		// The $value variable contains the value we need to validate.
		// For this particular case, it is considered valid if it is
		// not equal to the empty string.
		return $value !== '';
	}
}
```

Once your rule is defined, it must be discoverable by any registered auto-loader in order the make it available to the `Validator` class. Here is how you invoke it :

```php
// Create an instance of the validator
$v = new Validator();

$v->rule_for('first_name')->not_empty();
```

See what I did there? No need to add the `not_empty()` function to the validator. Any unknown function invoked on a validator will create a rule named with the following conventions :

 - Every word delimited by underscores is capitalized.
 - The underscores are removed.
 - 'Rule' is appended to the resulting string.

So `not_empty` becomes `NotEmptyRule`. The validator will instantiate a `NotEmptyRule` class and associate it with the property name defined when we called `rule_for`. Easy, huh?

### What if I want to use parameters?

Very simple indeed. Here is a brief look at the `MaxLengthRule` implementation.

```php
class MaxLengthRule extends Rule
{
	private function max_length()
	{
		return $this->args[0];
	}

	public function condition($value)
	{
		return strlen($value) <= $this->max_length();
	}
}

$v = new Validator();
$v->rule_for('first_name')->max_length(100);
```

Any parameters passed to the function definition will be registered in the `args` array *in the same order* that they were passed to the validator. In this case, I defined a private method called `max_length`to make things clearer, but this is obviously not required.

### Extending existing rules

Your custom rule can extend the behaviour of existing rules. Let's take a look at the `RequiredRule` implementation :

```php
class RequiredRule extends Rule
{
	public function extend() {
		return [
			new NotNullRule(),
			new NotEmptyRule()
		];
	}
}
```

As you can see, the `RequiredRule` is only a combination of the `NotNullRule` and the `NotEmptyRule`. The `extend` function returns an array of instantiated rules which you want to extend. The `condition` function will be called on both rules and combined with a logical `and`. That is, if any of the condition fails, it is considered invalid.

<<<<<<< HEAD
That's it for the moment! Stay tuned for more awesome features!

### On its way :

 - More unit tests!
 - Composer support
 - Register error messages in the validator upon failed validation
 - Conditional conditions! (Run a rule only when some condition is met)
=======
That's it for the moment! Stay tuned for more awesome features!
>>>>>>> a881a5c4
<|MERGE_RESOLUTION|>--- conflicted
+++ resolved
@@ -105,15 +105,4 @@
 
 As you can see, the `RequiredRule` is only a combination of the `NotNullRule` and the `NotEmptyRule`. The `extend` function returns an array of instantiated rules which you want to extend. The `condition` function will be called on both rules and combined with a logical `and`. That is, if any of the condition fails, it is considered invalid.
 
-<<<<<<< HEAD
-That's it for the moment! Stay tuned for more awesome features!
-
-### On its way :
-
- - More unit tests!
- - Composer support
- - Register error messages in the validator upon failed validation
- - Conditional conditions! (Run a rule only when some condition is met)
-=======
-That's it for the moment! Stay tuned for more awesome features!
->>>>>>> a881a5c4
+That's it for the moment! Stay tuned for more awesome features!